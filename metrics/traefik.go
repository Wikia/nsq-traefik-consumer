--- conflicted
+++ resolved
@@ -28,22 +28,14 @@
 }
 
 type TraefikMetricProcessor struct {
-<<<<<<< HEAD
-	Rules []ProcessRule
+	Rules           []ProcessRule
+	randomGenerator *rand.Rand
 }
 
 func NewTraefikMetricProcessor(config []common.RulesConfig) (*TraefikMetricProcessor, error) {
 	mp := TraefikMetricProcessor{Rules: []ProcessRule{}}
-=======
-	Rules           map[*regexp.Regexp]ProcessRule
-	randomGenerator *rand.Rand
-}
-
-func NewTraefikMetricProcessor(config []common.RulesConfig) (*TraefikMetricProcessor, error) {
-	mp := TraefikMetricProcessor{Rules: map[*regexp.Regexp]ProcessRule{}}
 	s1 := rand.NewSource(time.Now().UnixNano())
 	mp.randomGenerator = rand.New(s1)
->>>>>>> e656df50
 
 	for _, cfg := range config {
 		rule := ProcessRule{}
@@ -69,12 +61,8 @@
 		if err != nil {
 			return nil, err
 		}
-<<<<<<< HEAD
 		rule.FrontEndRegexp = rxp
-		rule.Filter = func(traefikLog model.TraefikLog) bool { return rand.NormFloat64() <= cfg.Sampling }
-=======
 		rule.Filter = func(traefikLog model.TraefikLog) bool { return mp.randomGenerator.Float64() < cfg.Sampling }
->>>>>>> e656df50
 
 		mp.Rules = append(mp.Rules, rule)
 	}
