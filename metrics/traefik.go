--- conflicted
+++ resolved
@@ -42,13 +42,8 @@
 	fields          []string
 }
 
-<<<<<<< HEAD
 func NewTraefikMetricProcessor(config []common.RulesConfig, fields []string) (*TraefikMetricProcessor, error) {
-	mp := TraefikMetricProcessor{Rules: map[*regexp.Regexp]ProcessRule{}}
-=======
-func NewTraefikMetricProcessor(config []common.RulesConfig) (*TraefikMetricProcessor, error) {
 	mp := TraefikMetricProcessor{Rules: []ProcessRule{}}
->>>>>>> 03ca4ad8
 	s1 := rand.NewSource(time.Now().UnixNano())
 	mp.randomGenerator = rand.New(s1)
 	mp.fields = fields
@@ -77,12 +72,8 @@
 		if err != nil {
 			return nil, err
 		}
-<<<<<<< HEAD
 		rule.Filter = func(traefikLog model.LogEntry) bool { return mp.randomGenerator.Float64() < cfg.Sampling }
-=======
 		rule.FrontEndRegexp = rxp
-		rule.Filter = func(traefikLog model.TraefikLog) bool { return mp.randomGenerator.Float64() < cfg.Sampling }
->>>>>>> 03ca4ad8
 
 		mp.Rules = append(mp.Rules, rule)
 	}
@@ -183,13 +174,8 @@
 	}
 
 	// filtering and rule processing
-<<<<<<< HEAD
-	for rxp, rule := range mp.Rules {
-		if !rxp.MatchString(parsedLog["frontend_name"].(string)) {
-=======
 	for _, rule := range mp.Rules {
-		if !rule.FrontEndRegexp.MatchString(mappedMatches["frontend_name"]) {
->>>>>>> 03ca4ad8
+		if !rule.FrontEndRegexp.MatchString(parsedLog["frontend_name"].(string)) {
 			common.Log.WithFields(log.Fields{
 				"entry":   parsedLog,
 				"rule_id": rule.Id,
@@ -221,23 +207,6 @@
 			return result, nil
 		}
 
-<<<<<<< HEAD
-=======
-		values, err := mp.getMetrics(entry, mappedMatches)
-		if err != nil {
-			common.Log.WithError(err).WithFields(log.Fields{
-				"entry":   mappedMatches,
-				"rule_id": rule.Id,
-			}).Error("Error processing log")
-			return nil, err
-		}
-
-		common.Log.WithFields(log.Fields{
-			"metrics": values,
-			"rule_id": rule.Id,
-		}).Debug("Successfully derived metrics")
-
->>>>>>> 03ca4ad8
 		tags := map[string]string{
 			"frontend_name": parsedLog["frontend_name"].(string),
 			"backend_name":  parsedLog["backend_name"].(string),
